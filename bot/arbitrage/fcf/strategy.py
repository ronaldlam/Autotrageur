import logging
from collections import namedtuple

import ccxt

import bot.arbitrage.arbseeker as arbseeker
from bot.arbitrage.fcf.target_tracker import FCFTargetTracker
from bot.arbitrage.fcf.trade_chunker import FCFTradeChunker
from bot.common.enums import Momentum
from bot.trader.ccxt_trader import OrderbookException
from libs.constants.decimal_constants import ONE
from libs.utilities import num_to_decimal


# See https://stackoverflow.com/questions/1606436/adding-docstrings-to-namedtuples
class TradeMetadata(namedtuple('TradeMetadata', [
        'spread_opp', 'buy_price', 'sell_price', 'buy_trader', 'sell_trader'])):
    """Encapsulates trade metadata produced by algorithm for execution.

    Args:
        spread_opp (SpreadOpportunity): The spread opportunity to
            consider.
        buy_price (Decimal): The buy price.
        sell_price (Decimal): The sell price.
        buy_trader (CCXTTrader): The trader for the buy side exchange.
        sell_trader (CCXTTrader): The trader for the sell side exchange.
    """
    __slots__ = ()


class InsufficientCryptoBalance(Exception):
    """Thrown when there is not enough crypto balance to fulfill the matching
    sell order."""
    pass


class FCFStrategyState():
    """Holds the state of the FCFStrategy."""

    def __init__(self, has_started, h_to_e1_max, h_to_e2_max):
        """Constructor.

        Args:
            has_started (bool): Whether the algorithm is past its first
                poll.
            h_to_e1_max (Decimal): The historical max spread trading e2
                to e1.
            h_to_e2_max (Decimal): The historical max spread trading e1
                to e2.
        """
        self.has_started = has_started
        self.h_to_e1_max = h_to_e1_max
        self.h_to_e2_max = h_to_e2_max
        self.momentum = None
        self.e1_targets = None
        self.e2_targets = None
        self.target_index = None
        self.last_target_index = None

    def __repr__(self):
        """Printable representation of the Configuration, for debugging."""
        return str(self.__dict__)


class FCFStrategyBuilder():
    """Builder for the FCFStrategy class."""

    def set_h_to_e1_max(self, h_to_e1_max):
        """Set the h_to_e1_max of the builder.

        Args:
            h_to_e1_max (Decimal): The historical max spread to e1.

        Returns:
            FCFStrategyBuilder: The current FCFStrategyBuilder.
        """
        self.h_to_e1_max = h_to_e1_max
        return self

    def set_h_to_e2_max(self, h_to_e2_max):
        """Set the h_to_e2_max of the builder.

        Args:
            h_to_e2_max (Decimal): The historical max spread to e2.

        Returns:
            FCFStrategyBuilder: The current FCFStrategyBuilder.
        """
        self.h_to_e2_max = h_to_e2_max
        return self

    def set_has_started(self, has_started):
        """Set the has_started of the builder.

        Args:
            has_started (bool): Whether the first poll has completed.

        Returns:
            FCFStrategyBuilder: The current FCFStrategyBuilder.
        """
        self.has_started = has_started
        return self

    def set_max_trade_size(self, max_trade_size):
        """Set the max_trade_size of the builder.

        Args:
            max_trade_size (Decimal): The maximum USD value per trade.

        Returns:
            FCFStrategyBuilder: The current FCFStrategyBuilder.
        """
        self.max_trade_size = max_trade_size
        return self

    def set_spread_min(self, spread_min):
        """Set the spread_min of the builder.

        Args:
            spread_min (Decimal): The minimum spread used for
                calculating trade targets.

        Returns:
            FCFStrategyBuilder: The current FCFStrategyBuilder.
        """
        self.spread_min = spread_min
        return self

    def set_vol_min(self, vol_min):
        """Set the vol_min of the builder.

        Args:
            vol_min (Decimal): The minimum volume of the first trade for
                trade target calculation.

        Returns:
            FCFStrategyBuilder: The current FCFStrategyBuilder.
        """
        self.vol_min = vol_min
        return self

<<<<<<< HEAD
    def set_manager(self, autotrageur):
        """Set the autotrageur manager of the builder.

        Args:
            autotrageur (Autotrageur): The Autotrageur object which the
                Strategy will use for communication with other components.

        Returns:
            FCFStrategyBuilder: The builder with its built parts so far.
        """
        self.manager = autotrageur
=======
    def set_balance_checker(self, balance_checker):
        """Set the balance_checker of the builder.

        Args:
            balance_checker (FCFBalanceChecker): The object used to
                check for low crypto balances on the exchanges.

        Returns:
            FCFStrategyBuilder: The current FCFStrategyBuilder.
        """
        self.balance_checker = balance_checker
        return self

    def set_checkpoint(self, checkpoint):
        """Set the checkpoint of the builder.

        Args:
            checkpoint (FCFCheckpoint): The object used to save current
                execution state.

        Returns:
            FCFStrategyBuilder: The current FCFStrategyBuilder.
        """
        self.checkpoint = checkpoint
        return self

    def set_trader1(self, trader1):
        """Set the trader1 of the builder.

        Args:
            trader1 (CCXTTrader): The trader of the first exchange.

        Returns:
            FCFStrategyBuilder: The current FCFStrategyBuilder.
        """
        self.trader1 = trader1
        return self

    def set_trader2(self, trader2):
        """Set the trader2 of the builder.

        Args:
            trader2 (CCXTTrader): The trader of the second exchange.

        Returns:
            FCFStrategyBuilder: The current FCFStrategyBuilder.
        """
        self.trader2 = trader2
>>>>>>> 170fd627
        return self

    def build(self):
        """Return the FCFStrategy with the set attributes.

        NOTE: We get the nice AttributeError if something is unset.

        Returns:
            FCFStrategy: The constructed FCFStrategy.
        """
        return FCFStrategy(
<<<<<<< HEAD
            FCFStrategyState(
                self.has_started,
                self.h_to_e1_max,
                self.h_to_e2_max),
            self.manager,
            self.spread_min,
            self.vol_min)
=======
            self.h_to_e1_max, self.h_to_e2_max, self.has_started,
            self.max_trade_size, self.spread_min, self.vol_min,
            self.balance_checker, self.checkpoint, self.trader1, self.trader2)

>>>>>>> 170fd627

class FCFStrategy():
    """Class containing the core strategy for the FCFAutotrageur."""

<<<<<<< HEAD
    def __init__(self, strategy_state, manager, spread_min, vol_min):
        """Constructor.

        Args:
            strategy_state (FCFStrategyState): Helper object that stores
                current algorithm state.
            manager (Autotrageur): The Autotrageur object which the
                Strategy will use for communication with other components.
=======
    def __init__(self, h_to_e1_max, h_to_e2_max, has_started, max_trade_size,
                 spread_min, vol_min, balance_checker, checkpoint, trader1,
                 trader2):
        """Constructor.

        Args:
            h_to_e1_max (Decimal): The historical max spread trading e1
                to e2.
            h_to_e2_max (Decimal): The historical max spread trading e2
                to e1.
            has_started (bool): Whether the algorithm is past its first
                poll.
            max_trade_size (Decimal): The maximum USD value that the bot
                will attempt to arbitrage in a single trade.
>>>>>>> 170fd627
            spread_min (Decimal): The minimum spread increment between
                trades.
            vol_min (Decimal): The ideal minimum volume the algorithm
                uses to calculate targets.
        """
<<<<<<< HEAD
        self.state = strategy_state
        self._manager = manager
        self._spread_min = spread_min
        self._vol_min = vol_min

    @property
    def spread_min(self):
        """Property getter for the strategy's spread_min.

        Returns:
            Decimal: The strategy's spread_min.
        """
        return self._spread_min

    @spread_min.setter
    def spread_min(self, spread_min):
        """Property setter for the strategy's spread_min.

        Args:
            spread_min (Decimal): A spread_min to set.

        Raises:
            AttributeError: Raised if a spread_min has already been set.  It
                should not change during an FCF run.
        """
        if hasattr(self, '_spread_min'):
            raise AttributeError("spread_min cannot be changed during an FCF "
                "run")
        self._spread_min = spread_min

    @property
    def vol_min(self):
        """Property getter for the strategy's vol_min.

        Returns:
            Decimal: The strategy's vol_min.
        """
        return self._vol_min

    @vol_min.setter
    def vol_min(self, vol_min):
        """Property setter for the strategy's vol_min.

        Args:
            vol_min (Decimal): A vol_min to set.

        Raises:
            AttributeError: Raised if a vol_min has already been set.  It
                should not change during an FCF run.
        """
        if hasattr(self, '_vol_min'):
            raise AttributeError("vol_min cannot be changed during an FCF "
                "run")
        self._vol_min = vol_min

    # TODO: If cannot make this work, perhaps can use @property again to hide
    # the internals of the class for both plain attributes and references to
    # objects (e.g. Chunker)
    #
    # # @Override
    # def __getattr__(self, name):
    #     """Overrides the __getattr__ to return any attributes associated with
    #     the underlying state object.

    #     Args:
    #         name (str): Name of the attribute.

    #     Returns:
    #         attr: The underlying attribute from the state object.
    #     """
    #     if hasattr(self.state, name):
    #         return getattr(self.state, name)
    #     else:
    #         return object.__getattribute__(self, name)

    # # @Override
    # def __setattr__(self, name, value):
    #     """Overrides the __setattr__ to set any attributes associated with
    #     the underlying state object.

    #     Args:
    #         name (str): Name of the attribute.
    #         value (str): The value we want to assign to the attribute.
    #     """
    #     if hasattr(self.state, name):
    #         setattr(self.state, name, value)
    #     else:
    #         return object.__setattr__(self, name, value)

    def __advance_target_index(self, spread, targets):
        """Increment the target index to minimum target greater than
        spread.

        Args:
            spread (Decimal): The calculated spread.
            targets (list): The list of targets.
        """
        while (self.state.target_index + 1 < len(targets) and
                spread >= targets[self.state.target_index + 1][0]):
            logging.debug(
                '#### target_index before: {}'.format(self.state.target_index))
            self.state.target_index += 1
            logging.debug(
                '#### target_index after: {}'.format(self.state.target_index))

=======
        self.h_to_e1_max = h_to_e1_max
        self.h_to_e2_max = h_to_e2_max
        self.has_started = has_started
        self.max_trade_size = max_trade_size
        self.spread_min = spread_min
        self.vol_min = vol_min
        self.balance_checker = balance_checker
        self.checkpoint = checkpoint
        self.trader1 = trader1
        self.trader2 = trader2

>>>>>>> 170fd627
    def __calc_targets(self, spread, h_max, from_balance):
        """Calculate the target spreads and cash positions.

        Args:
            spread (Decimal): The calculated spread.
            h_max (Decimal): The historical maximum spread.
            from_balance (Decimal): The balance on the buy exchange.

        Returns:
            list: The list of (spread, cash position) tuple targets.
        """
        t_num = int((h_max - spread) / self.spread_min)

        if t_num <= 1:
            # Volume should be calculated with leftover wallet balance at this
            # point as we've reached the h_to_e1_max.
            targets = [(
                max(h_max, spread + self.spread_min),
                from_balance
            )]
            return targets

        inc = (h_max - spread) / num_to_decimal(t_num)
        x = (from_balance / self.vol_min) ** (ONE / (t_num - ONE))
        targets = []
        for i in range(1, t_num + 1):
            if self.vol_min >= from_balance:
                # Min vol will empty from_balance on buying exchange.
                position = from_balance
            else:
                position = self.vol_min * (x ** (num_to_decimal(i) - ONE))
            targets.append((spread + num_to_decimal(i) * inc, position))

        return targets

    def __check_within_limits(self):
        """Check whether potential trade meets minimum volume limits.

        Should be used only when trade_metadata is set and there is a
        potential trade.

        Returns:
            bool: Whether the trade falls within the limits.
        """
        buy_trader = self.trade_metadata.buy_trader
        return buy_trader.quote_target_amount > self.__get_min_target_amount()

    def __evaluate_to_e1_trade(self, momentum_change, spread_opp):
        """Changes state information to prepare for the trades from e2
        to e1.

        Args:
            momentum_change (bool): Whether there was a momentum change.
            spread_opp (SpreadOpportunity): The spread and price info.
        """
<<<<<<< HEAD
        self.__advance_target_index(spread_opp.e1_spread, self.state.e1_targets)
=======
        self.target_tracker.advance_target_index(
            spread_opp.e1_spread, self.e1_targets)
>>>>>>> 170fd627
        self.__prepare_trade(
            momentum_change,
            self._manager.trader2,
            self._manager.trader1,
            self.state.e1_targets,
            spread_opp)

    def __evaluate_to_e2_trade(self, momentum_change, spread_opp):
        """Changes state information to prepare for the trades from e1
        to e2.

        Args:
            momentum_change (bool): Whether there was a momentum change.
            spread_opp (SpreadOpportunity): The spread and price info.
        """
<<<<<<< HEAD
        self.__advance_target_index(spread_opp.e2_spread, self.state.e2_targets)
=======
        self.target_tracker.advance_target_index(
            spread_opp.e2_spread, self.e2_targets)
>>>>>>> 170fd627
        self.__prepare_trade(
            momentum_change,
            self._manager.trader1,
            self._manager.trader2,
            self.state.e2_targets,
            spread_opp)

    def __get_min_target_amount(self):
        """Fetch the minimum target amount that the exchanges support.

        Should be used only when trade_metadata is set and there is a
        potential trade. The result is based on the buy price.

        Returns:
            Decimal: The minimum target amount in quote currency.
        """
        min_base_buy = self.trade_metadata.buy_trader.get_min_base_limit()
        min_base_sell = self.trade_metadata.sell_trader.get_min_base_limit()
        return self.trade_metadata.buy_price * max(min_base_buy, min_base_sell)

    def __is_trade_opportunity(self, spread_opp):
        """Evaluate spread numbers against targets and set up state for
        trade execution.

        Args:
            spread_opp (SpreadOpportunity): The spread and price info.

        Returns:
            bool: Whether there is a trade opportunity.
        """
<<<<<<< HEAD
        momentum = self.state.momentum
        if momentum is Momentum.NEUTRAL:
            if (self.state.target_index < len(self.state.e2_targets) and
                    spread_opp.e2_spread >= self.state.e2_targets[self.state.target_index][0]):
=======
        if self.momentum is Momentum.NEUTRAL:
            if self.target_tracker.has_hit_targets(
                    spread_opp.e2_spread, self.e2_targets, True):
>>>>>>> 170fd627
                self.__evaluate_to_e2_trade(True, spread_opp)
                momentum = Momentum.TO_E2
                return True
<<<<<<< HEAD
            elif (self.state.target_index < len(self.state.e1_targets) and
                    spread_opp.e1_spread >= self.state.e1_targets[self.state.target_index][0]):
=======
            elif self.target_tracker.has_hit_targets(
                    spread_opp.e1_spread, self.e1_targets, True):
>>>>>>> 170fd627
                self.__evaluate_to_e1_trade(True, spread_opp)
                momentum = Momentum.TO_E1
                return True
<<<<<<< HEAD
        elif momentum is Momentum.TO_E2:
            if (self.state.target_index < len(self.state.e2_targets) and
                    spread_opp.e2_spread >= self.state.e2_targets[self.state.target_index][0]):
                self.__evaluate_to_e2_trade(False, spread_opp)
                return True
            # Momentum change from TO_E2 to TO_E1.
            elif spread_opp.e1_spread >= self.state.e1_targets[0][0]:
                self.state.target_index = 0
=======
        elif self.momentum is Momentum.TO_E2:
            if self.target_tracker.has_hit_targets(
                    spread_opp.e2_spread, self.e2_targets, False):
                self.__evaluate_to_e2_trade(False, spread_opp)
                return True
            # Momentum change from TO_E2 to TO_E1.
            elif self.target_tracker.has_hit_targets(
                    spread_opp.e1_spread, self.e1_targets, True):
                self.target_tracker.reset_target_index()
>>>>>>> 170fd627
                logging.debug('#### Momentum changed from TO_E2 to TO_E1')
                logging.debug('#### TO_E1 spread: {} > First TO_E1 target {}'.
                              format(spread_opp.e1_spread, self.state.e1_targets[0][0]))
                self.__evaluate_to_e1_trade(True, spread_opp)
                momentum = Momentum.TO_E1
                return True
        elif momentum is Momentum.TO_E1:
            # Momentum change from TO_E1 to TO_E2.
<<<<<<< HEAD
            if spread_opp.e2_spread >= self.state.e2_targets[0][0]:
                self.state.target_index = 0
=======
            if self.target_tracker.has_hit_targets(
                    spread_opp.e2_spread, self.e2_targets, True):
                self.target_tracker.reset_target_index()
>>>>>>> 170fd627
                logging.debug('#### Momentum changed from TO_E1 to TO_E2')
                logging.debug('#### TO_E2 spread: {} > First TO_E2 target {}'.
                              format(spread_opp.e2_spread, self.state.e2_targets[0][0]))
                self.__evaluate_to_e2_trade(True, spread_opp)
                momentum = Momentum.TO_E2
                return True
<<<<<<< HEAD
            elif (self.state.target_index < len(self.state.e1_targets) and
                    spread_opp.e1_spread >= self.state.e1_targets[self.state.target_index][0]):
=======
            elif self.target_tracker.has_hit_targets(
                    spread_opp.e1_spread, self.e1_targets, False):
>>>>>>> 170fd627
                self.__evaluate_to_e1_trade(False, spread_opp)
                return True

        return False

    def __prepare_trade(self, is_momentum_change, buy_trader, sell_trader,
                        targets, spread_opp):
        """Set up trade metadata and update target indices.

        Args:
            is_momentum_change (bool): Whether this is the first trade
                after a momentum change.
            buy_trader (CCXTTrader): The trader to buy with.
            sell_trader (CCXTTrader): The trader to sell with.
            targets (list): The 'to_sell_exchange' targets.
            spread_opp (SpreadOpportunity): The spread and price info.

        Raises:
            InsufficientCryptoBalance: If crypto balance on the sell
                exchange is not enough to cover the buy target.
        """
<<<<<<< HEAD
        if self.state.target_index >= 1 and not is_momentum_change:
            trade_vol = targets[self.state.target_index][1] - \
                targets[self.state.last_target_index][1]
        else:
            trade_vol = targets[self.state.target_index][1]
=======
        # Note that both target tracker and trade chunker use USD internally.
        total_usd_vol = self.target_tracker.get_trade_volume(
            targets, is_momentum_change)

        if is_momentum_change or self.trade_chunker.trade_completed:
            self.trade_chunker.reset(total_usd_vol)

        next_usd_vol = self.trade_chunker.get_next_trade()
        next_quote_vol = buy_trader.get_quote_from_usd(next_usd_vol)
>>>>>>> 170fd627

        # NOTE: Trader's `quote_target_amount` is updated here.  We need to use
        # the quote balance in case of intra-day forex fluctuations which
        # would result in an inaccurate USD balance.
        target_quote_amount = min(next_quote_vol, buy_trader.quote_bal)
        buy_trader.set_target_amounts(target_quote_amount, is_usd=False)

        if buy_trader is self._manager.trader1:
            buy_price = spread_opp.e1_buy
            sell_price = spread_opp.e2_sell
        else:
            buy_price = spread_opp.e2_buy
            sell_price = spread_opp.e1_sell

        self.trade_metadata = TradeMetadata(
            spread_opp=spread_opp,
            buy_price=buy_price,
            sell_price=sell_price,
            buy_trader=buy_trader,
            sell_trader=sell_trader
        )

        required_base = (
            buy_trader.quote_target_amount / self.trade_metadata.buy_price)
        base = buy_trader.base

        if required_base > sell_trader.base_bal:
            exc_msg = ("Insufficient crypto balance on: {exchange}.\n"
                       "Required base: {req_base} {base}\n"
                       "Actual base: {act_base} {base}")
            raise InsufficientCryptoBalance(
                exc_msg.format(
                    exchange=sell_trader.exchange_name,
                    req_base=required_base,
                    act_base=sell_trader.base_bal,
                    base=base))

<<<<<<< HEAD
        self.state.last_target_index = self.state.target_index
        self.state.target_index += 1
        logging.debug('#### target_index advanced by one, is now: {}'.format(
            self.state.target_index))

=======
>>>>>>> 170fd627
    def __update_trade_targets(self):
        """Updates the trade targets based on the direction of the completed
        trade.  E.g. If the trade was performed from e1 -> e2, then the
        `e1_targets` should be updated, vice versa.

        NOTE: Trade targets should only be updated if a trade was completely
        successful (buy and sell trades completed).
        """
        if self.trade_metadata.buy_trader is self._manager.trader2:
            self.state.e2_targets = self.__calc_targets(
                self.trade_metadata.spread_opp.e2_spread,
                self.state.h_to_e2_max,
                self._manager.trader1.get_usd_balance())
            logging.debug("#### New calculated e2_targets: {}".format(
                list(enumerate(self.state.e2_targets))))
        else:
            self.state.e1_targets = self.__calc_targets(
                self.trade_metadata.spread_opp.e1_spread,
                self.state.h_to_e1_max,
                self._manager.trader2.get_usd_balance())
            logging.debug("#### New calculated e1_targets: {}".format(
                list(enumerate(self.state.e1_targets))))

    def clean_up(self):
        """Clean up any state information before the next poll."""
        self.trade_metadata = None

<<<<<<< HEAD
    def finalize_trade(self):
        """Do cleanup after trade is executed."""
=======
    def finalize_trade(self, buy_response, sell_response):
        """Do cleanup after trade is executed.

        NOTE: The strategy interface takes the whole responses for
        processing in case any state within the algorithm needs to
        change after the trade is made. In this implementation, only the
        buy_response is used.

        Args:
            buy_response (dict): The Autotrageur specific unified buy
                response.
            sell_response (dict): The Autotrageur specific unified
                sell response.
        """
        # Feed real trade data to chunker to calculate next trade size.
        post_fee_usd = self.trade_metadata.buy_trader.get_usd_from_quote(
            buy_response['post_fee_quote'])
        min_usd_trade_size = self.trade_metadata.buy_trader.get_usd_from_quote(
            self.__get_min_target_amount())
        self.trade_chunker.finalize_trade(post_fee_usd, min_usd_trade_size)

        # We increment the target index only after the chunks completely make
        # up the target.
        if self.trade_chunker.trade_completed:
            self.target_tracker.increment()

>>>>>>> 170fd627
        # Retrieve updated wallet balances if everything worked
        # as expected.
        self._manager.trader1.update_wallet_balances()
        self._manager.trader2.update_wallet_balances()

        # Calculate the targets after the potential trade so that the wallet
        # balances are the most up to date for the target amounts.
        self.__update_trade_targets()

    def get_trade_data(self):
        """Get trade metadata.

        Returns:
            TradeMetadata: The trade metadata to execute on.
        """
        return self.trade_metadata

    def poll_opportunity(self):
        """Poll exchanges for arbitrage opportunity.

        Returns:
            bool: Whether there is an opportunity.
        """
        # Set trader target amounts based on strategy.
        self._manager.trader1.set_target_amounts(
            max(self.vol_min, self._manager.trader1.get_usd_balance()))
        self._manager.trader2.set_target_amounts(
            max(self.vol_min, self._manager.trader2.get_usd_balance()))

        try:
            spread_opp = arbseeker.get_spreads_by_ob(
                self._manager.trader1, self._manager.trader2)
        except (ccxt.NetworkError, OrderbookException) as exc:
            logging.error(exc, exc_info=True)
            return False

        self._manager.balance_checker.check_crypto_balances(spread_opp)

        is_opportunity = False

        if not self.state.has_started:
            self.state.momentum = Momentum.NEUTRAL

            self.state.e1_targets = self.__calc_targets(
                spread_opp.e1_spread, self.state.h_to_e1_max,
                self._manager.trader2.get_usd_balance())
            logging.debug('#### Initial e1_targets: {}'.format(
                list(enumerate(self.state.e1_targets))))
            self.state.e2_targets = self.__calc_targets(
                spread_opp.e2_spread, self.state.h_to_e2_max,
                self._manager.trader1.get_usd_balance())
            logging.debug('#### Initial e2_targets: {}'.format(
                list(enumerate(self.state.e2_targets))))

            self.state.target_index = 0
            self.state.last_target_index = 0
            self.state.has_started = True

<<<<<<< HEAD
            # Need to save the strategy state even after first poll to ensure
            # resume behaviour works correctly.
            self._manager.checkpoint.strategy_state = self.state
=======
            self.target_tracker = FCFTargetTracker()
            self.trade_chunker = FCFTradeChunker(self.max_trade_size)
            self.has_started = True
>>>>>>> 170fd627
        else:
            # Save the autotrageur state before proceeding with next algorithm
            # cycle.
            self._manager.checkpoint.strategy_state = self.state
            if self.__is_trade_opportunity(spread_opp):
                logging.debug('#### Is a trade opportunity')
                is_opportunity = self.__check_within_limits()
                if not is_opportunity:
                    # Targets were hit, but current balances cannot facilitate
                    # trade. Recalculate targets with no balance update.
                    self.__update_trade_targets()
                logging.debug(
                    '#### Is within exchange limits: {}'.format(is_opportunity))

        self.state.h_to_e1_max = max(
            self.state.h_to_e1_max, spread_opp.e1_spread)
        self.state.h_to_e2_max = max(
            self.state.h_to_e2_max, spread_opp.e2_spread)

        return is_opportunity

    def restore(self):
        """Rollback to previous saved state."""
        self.checkpoint.restore(self)<|MERGE_RESOLUTION|>--- conflicted
+++ resolved
@@ -139,7 +139,6 @@
         self.vol_min = vol_min
         return self
 
-<<<<<<< HEAD
     def set_manager(self, autotrageur):
         """Set the autotrageur manager of the builder.
 
@@ -151,56 +150,6 @@
             FCFStrategyBuilder: The builder with its built parts so far.
         """
         self.manager = autotrageur
-=======
-    def set_balance_checker(self, balance_checker):
-        """Set the balance_checker of the builder.
-
-        Args:
-            balance_checker (FCFBalanceChecker): The object used to
-                check for low crypto balances on the exchanges.
-
-        Returns:
-            FCFStrategyBuilder: The current FCFStrategyBuilder.
-        """
-        self.balance_checker = balance_checker
-        return self
-
-    def set_checkpoint(self, checkpoint):
-        """Set the checkpoint of the builder.
-
-        Args:
-            checkpoint (FCFCheckpoint): The object used to save current
-                execution state.
-
-        Returns:
-            FCFStrategyBuilder: The current FCFStrategyBuilder.
-        """
-        self.checkpoint = checkpoint
-        return self
-
-    def set_trader1(self, trader1):
-        """Set the trader1 of the builder.
-
-        Args:
-            trader1 (CCXTTrader): The trader of the first exchange.
-
-        Returns:
-            FCFStrategyBuilder: The current FCFStrategyBuilder.
-        """
-        self.trader1 = trader1
-        return self
-
-    def set_trader2(self, trader2):
-        """Set the trader2 of the builder.
-
-        Args:
-            trader2 (CCXTTrader): The trader of the second exchange.
-
-        Returns:
-            FCFStrategyBuilder: The current FCFStrategyBuilder.
-        """
-        self.trader2 = trader2
->>>>>>> 170fd627
         return self
 
     def build(self):
@@ -212,26 +161,21 @@
             FCFStrategy: The constructed FCFStrategy.
         """
         return FCFStrategy(
-<<<<<<< HEAD
             FCFStrategyState(
                 self.has_started,
                 self.h_to_e1_max,
                 self.h_to_e2_max),
             self.manager,
+            self.max_trade_size,
             self.spread_min,
             self.vol_min)
-=======
-            self.h_to_e1_max, self.h_to_e2_max, self.has_started,
-            self.max_trade_size, self.spread_min, self.vol_min,
-            self.balance_checker, self.checkpoint, self.trader1, self.trader2)
-
->>>>>>> 170fd627
+
 
 class FCFStrategy():
     """Class containing the core strategy for the FCFAutotrageur."""
 
-<<<<<<< HEAD
-    def __init__(self, strategy_state, manager, spread_min, vol_min):
+    def __init__(self, strategy_state, manager, max_trade_size, spread_min,
+                 vol_min):
         """Constructor.
 
         Args:
@@ -239,30 +183,16 @@
                 current algorithm state.
             manager (Autotrageur): The Autotrageur object which the
                 Strategy will use for communication with other components.
-=======
-    def __init__(self, h_to_e1_max, h_to_e2_max, has_started, max_trade_size,
-                 spread_min, vol_min, balance_checker, checkpoint, trader1,
-                 trader2):
-        """Constructor.
-
-        Args:
-            h_to_e1_max (Decimal): The historical max spread trading e1
-                to e2.
-            h_to_e2_max (Decimal): The historical max spread trading e2
-                to e1.
-            has_started (bool): Whether the algorithm is past its first
-                poll.
             max_trade_size (Decimal): The maximum USD value that the bot
                 will attempt to arbitrage in a single trade.
->>>>>>> 170fd627
             spread_min (Decimal): The minimum spread increment between
                 trades.
             vol_min (Decimal): The ideal minimum volume the algorithm
                 uses to calculate targets.
         """
-<<<<<<< HEAD
         self.state = strategy_state
         self._manager = manager
+        self._max_trade_size = max_trade_size
         self._spread_min = spread_min
         self._vol_min = vol_min
 
@@ -315,40 +245,6 @@
             raise AttributeError("vol_min cannot be changed during an FCF "
                 "run")
         self._vol_min = vol_min
-
-    # TODO: If cannot make this work, perhaps can use @property again to hide
-    # the internals of the class for both plain attributes and references to
-    # objects (e.g. Chunker)
-    #
-    # # @Override
-    # def __getattr__(self, name):
-    #     """Overrides the __getattr__ to return any attributes associated with
-    #     the underlying state object.
-
-    #     Args:
-    #         name (str): Name of the attribute.
-
-    #     Returns:
-    #         attr: The underlying attribute from the state object.
-    #     """
-    #     if hasattr(self.state, name):
-    #         return getattr(self.state, name)
-    #     else:
-    #         return object.__getattribute__(self, name)
-
-    # # @Override
-    # def __setattr__(self, name, value):
-    #     """Overrides the __setattr__ to set any attributes associated with
-    #     the underlying state object.
-
-    #     Args:
-    #         name (str): Name of the attribute.
-    #         value (str): The value we want to assign to the attribute.
-    #     """
-    #     if hasattr(self.state, name):
-    #         setattr(self.state, name, value)
-    #     else:
-    #         return object.__setattr__(self, name, value)
 
     def __advance_target_index(self, spread, targets):
         """Increment the target index to minimum target greater than
@@ -366,19 +262,6 @@
             logging.debug(
                 '#### target_index after: {}'.format(self.state.target_index))
 
-=======
-        self.h_to_e1_max = h_to_e1_max
-        self.h_to_e2_max = h_to_e2_max
-        self.has_started = has_started
-        self.max_trade_size = max_trade_size
-        self.spread_min = spread_min
-        self.vol_min = vol_min
-        self.balance_checker = balance_checker
-        self.checkpoint = checkpoint
-        self.trader1 = trader1
-        self.trader2 = trader2
-
->>>>>>> 170fd627
     def __calc_targets(self, spread, h_max, from_balance):
         """Calculate the target spreads and cash positions.
 
@@ -434,12 +317,8 @@
             momentum_change (bool): Whether there was a momentum change.
             spread_opp (SpreadOpportunity): The spread and price info.
         """
-<<<<<<< HEAD
-        self.__advance_target_index(spread_opp.e1_spread, self.state.e1_targets)
-=======
         self.target_tracker.advance_target_index(
             spread_opp.e1_spread, self.e1_targets)
->>>>>>> 170fd627
         self.__prepare_trade(
             momentum_change,
             self._manager.trader2,
@@ -455,12 +334,8 @@
             momentum_change (bool): Whether there was a momentum change.
             spread_opp (SpreadOpportunity): The spread and price info.
         """
-<<<<<<< HEAD
-        self.__advance_target_index(spread_opp.e2_spread, self.state.e2_targets)
-=======
         self.target_tracker.advance_target_index(
             spread_opp.e2_spread, self.e2_targets)
->>>>>>> 170fd627
         self.__prepare_trade(
             momentum_change,
             self._manager.trader1,
@@ -491,40 +366,19 @@
         Returns:
             bool: Whether there is a trade opportunity.
         """
-<<<<<<< HEAD
         momentum = self.state.momentum
         if momentum is Momentum.NEUTRAL:
-            if (self.state.target_index < len(self.state.e2_targets) and
-                    spread_opp.e2_spread >= self.state.e2_targets[self.state.target_index][0]):
-=======
-        if self.momentum is Momentum.NEUTRAL:
             if self.target_tracker.has_hit_targets(
                     spread_opp.e2_spread, self.e2_targets, True):
->>>>>>> 170fd627
                 self.__evaluate_to_e2_trade(True, spread_opp)
                 momentum = Momentum.TO_E2
                 return True
-<<<<<<< HEAD
-            elif (self.state.target_index < len(self.state.e1_targets) and
-                    spread_opp.e1_spread >= self.state.e1_targets[self.state.target_index][0]):
-=======
             elif self.target_tracker.has_hit_targets(
                     spread_opp.e1_spread, self.e1_targets, True):
->>>>>>> 170fd627
                 self.__evaluate_to_e1_trade(True, spread_opp)
                 momentum = Momentum.TO_E1
                 return True
-<<<<<<< HEAD
         elif momentum is Momentum.TO_E2:
-            if (self.state.target_index < len(self.state.e2_targets) and
-                    spread_opp.e2_spread >= self.state.e2_targets[self.state.target_index][0]):
-                self.__evaluate_to_e2_trade(False, spread_opp)
-                return True
-            # Momentum change from TO_E2 to TO_E1.
-            elif spread_opp.e1_spread >= self.state.e1_targets[0][0]:
-                self.state.target_index = 0
-=======
-        elif self.momentum is Momentum.TO_E2:
             if self.target_tracker.has_hit_targets(
                     spread_opp.e2_spread, self.e2_targets, False):
                 self.__evaluate_to_e2_trade(False, spread_opp)
@@ -533,7 +387,6 @@
             elif self.target_tracker.has_hit_targets(
                     spread_opp.e1_spread, self.e1_targets, True):
                 self.target_tracker.reset_target_index()
->>>>>>> 170fd627
                 logging.debug('#### Momentum changed from TO_E2 to TO_E1')
                 logging.debug('#### TO_E1 spread: {} > First TO_E1 target {}'.
                               format(spread_opp.e1_spread, self.state.e1_targets[0][0]))
@@ -542,27 +395,17 @@
                 return True
         elif momentum is Momentum.TO_E1:
             # Momentum change from TO_E1 to TO_E2.
-<<<<<<< HEAD
-            if spread_opp.e2_spread >= self.state.e2_targets[0][0]:
-                self.state.target_index = 0
-=======
             if self.target_tracker.has_hit_targets(
                     spread_opp.e2_spread, self.e2_targets, True):
                 self.target_tracker.reset_target_index()
->>>>>>> 170fd627
                 logging.debug('#### Momentum changed from TO_E1 to TO_E2')
                 logging.debug('#### TO_E2 spread: {} > First TO_E2 target {}'.
                               format(spread_opp.e2_spread, self.state.e2_targets[0][0]))
                 self.__evaluate_to_e2_trade(True, spread_opp)
                 momentum = Momentum.TO_E2
                 return True
-<<<<<<< HEAD
-            elif (self.state.target_index < len(self.state.e1_targets) and
-                    spread_opp.e1_spread >= self.state.e1_targets[self.state.target_index][0]):
-=======
             elif self.target_tracker.has_hit_targets(
                     spread_opp.e1_spread, self.e1_targets, False):
->>>>>>> 170fd627
                 self.__evaluate_to_e1_trade(False, spread_opp)
                 return True
 
@@ -584,13 +427,6 @@
             InsufficientCryptoBalance: If crypto balance on the sell
                 exchange is not enough to cover the buy target.
         """
-<<<<<<< HEAD
-        if self.state.target_index >= 1 and not is_momentum_change:
-            trade_vol = targets[self.state.target_index][1] - \
-                targets[self.state.last_target_index][1]
-        else:
-            trade_vol = targets[self.state.target_index][1]
-=======
         # Note that both target tracker and trade chunker use USD internally.
         total_usd_vol = self.target_tracker.get_trade_volume(
             targets, is_momentum_change)
@@ -600,7 +436,6 @@
 
         next_usd_vol = self.trade_chunker.get_next_trade()
         next_quote_vol = buy_trader.get_quote_from_usd(next_usd_vol)
->>>>>>> 170fd627
 
         # NOTE: Trader's `quote_target_amount` is updated here.  We need to use
         # the quote balance in case of intra-day forex fluctuations which
@@ -638,14 +473,6 @@
                     act_base=sell_trader.base_bal,
                     base=base))
 
-<<<<<<< HEAD
-        self.state.last_target_index = self.state.target_index
-        self.state.target_index += 1
-        logging.debug('#### target_index advanced by one, is now: {}'.format(
-            self.state.target_index))
-
-=======
->>>>>>> 170fd627
     def __update_trade_targets(self):
         """Updates the trade targets based on the direction of the completed
         trade.  E.g. If the trade was performed from e1 -> e2, then the
@@ -673,10 +500,6 @@
         """Clean up any state information before the next poll."""
         self.trade_metadata = None
 
-<<<<<<< HEAD
-    def finalize_trade(self):
-        """Do cleanup after trade is executed."""
-=======
     def finalize_trade(self, buy_response, sell_response):
         """Do cleanup after trade is executed.
 
@@ -703,7 +526,6 @@
         if self.trade_chunker.trade_completed:
             self.target_tracker.increment()
 
->>>>>>> 170fd627
         # Retrieve updated wallet balances if everything worked
         # as expected.
         self._manager.trader1.update_wallet_balances()
@@ -762,15 +584,12 @@
             self.state.last_target_index = 0
             self.state.has_started = True
 
-<<<<<<< HEAD
             # Need to save the strategy state even after first poll to ensure
             # resume behaviour works correctly.
             self._manager.checkpoint.strategy_state = self.state
-=======
             self.target_tracker = FCFTargetTracker()
             self.trade_chunker = FCFTradeChunker(self.max_trade_size)
             self.has_started = True
->>>>>>> 170fd627
         else:
             # Save the autotrageur state before proceeding with next algorithm
             # cycle.
