import getpass
import logging
import os
import time
import uuid
from abc import ABC, abstractmethod
from collections import namedtuple
from pathlib import Path

import ccxt
import schedule
import yaml
from dotenv import load_dotenv

import libs.db.maria_db_handler as db_handler
<<<<<<< HEAD
from bot.common.config_constants import DB_NAME, DB_USER
from bot.common.env_var_constants import ENV_VAR_NAMES
=======
from bot.common.config_constants import (DB_NAME, DB_USER, DRYRUN,
                                         DRYRUN_E1_BASE, DRYRUN_E1_QUOTE,
                                         DRYRUN_E2_BASE, DRYRUN_E2_QUOTE,
                                         ENV_VAR_NAMES, EXCHANGE1,
                                         EXCHANGE1_PAIR, EXCHANGE1_TEST,
                                         EXCHANGE2, EXCHANGE2_PAIR,
                                         EXCHANGE2_TEST, POLL_WAIT_DEFAULT,
                                         SLIPPAGE)
>>>>>>> 170fd627
from bot.common.notification_constants import (SUBJECT_DRY_RUN_FAILURE,
                                               SUBJECT_LIVE_FAILURE)
from bot.trader.ccxt_trader import CCXTTrader
from bot.trader.dry_run import DryRunManager, DryRunExchange
from libs.constants.ccxt_constants import API_KEY, API_SECRET, PASSWORD
from libs.security.encryption import decrypt
from libs.utilities import (keyfile_to_map, num_to_decimal, split_symbol,
                            to_bytes, to_str)
from libs.utils.ccxt_utils import RetryableError, RetryCounter

# Program argument constants.
CONFIGFILE = 'CONFIGFILE'
DBCONFIGFILE = 'DBCONFIGFILE'
KEYFILE = 'KEYFILE'

# Logging constants
START_END_FORMAT = "{} {:^15} {}"
STARS = "*"*20


class Configuration(namedtuple('Configuration', [
        'dryrun', 'dryrun_e1_base', 'dryrun_e1_quote',
        'dryrun_e2_base', 'dryrun_e2_quote', 'email_cfg_path', 'exchange1',
        'exchange1_pair', 'exchange1_test', 'exchange2',
        'exchange2_pair', 'exchange2_test', 'h_to_e1_max', 'h_to_e2_max', 'id',
        'slippage', 'spread_min', 'start_timestamp', 'twilio_cfg_path',
        'vol_min'])):
    """Holds all of the configuration for the autotrageur bot.

    Args:
        dryrun (bool): If True, this bot's run is considered to be a dry run
            against fake exchange objects and no real trades are performed.
        dryrun_e1_base (str): In dry run, the base used for exchange one.
        dryrun_e1_quote (str): In dry run, the quote used for exchange one.
        dryrun_e2_base (str): In dry run, the base used for exchange two.
        dryrun_e2_quote (str): In dry run, the quote used for exchange two.
        email_cfg_path (str): Path to the email config file, used for sending
            notifications.
        exchange1 (str): Name of the exchange one.
        exchange1_pair (str): Symbol of the pair to use for exchange one.
        exchange1_test (bool): If True, will attempt using exchange one's test
            API.
        exchange2 (str): Name of the exchange two.
        exchange2_pair (str): Symbol of the pair to use for exchange two.
        exchange2_test (bool): If True, will attempt using exchange two's test
            API.
        h_to_e1_max (float): The historical max spread going to exchange one.
        h_to_e2_max (float): The historical max spread going to exchange two.
        id (str): The unique id tagged to the current configuration and bot
            run.  This is not provided from the config file and set during
            initialization.
        slippage (float): Percentage downside of limit order slippage tolerable
            for market order emulations.
        spread_min (float): The minimum spread increment for considering trade
            targets.
        start_timestamp (float): The unix timestamp tagged against the current
            bot run.  This is not provided from the config file and set during
            initialization.
        twilio_cfg_path (str): Path for the twilio config file, used for
            sending notifications.
        vol_min (float): The minimum volume trade in USD.
    """
    __slots__ = ()


class AsymmetricTestExchangeConfigError(Exception):
    """Raised when one exchange has enabled trading against a test API and the
    other has not."""
    pass


class AutotrageurAuthenticationError(Exception):
    """Incorrect credentials or exchange unavailable when attempting to
    communicate through an exchange's API."""
    pass

def fancy_log(title):
    """Log title surrounded by stars."""
    logging.info(START_END_FORMAT.format(STARS, title, STARS))


class Autotrageur(ABC):
    """Base class for running Autotrageur, the algorithmic trading bot.

    This class follows the "Template Method" design pattern. The
    functions prefixed with _ are functionally protected methods, and
    should only be called inside this class or its subclasses. The
    run_autotrageur() function is used as the template method to run the
    trading algorithm. Subclasses should override the protected methods
    to alter behaviour and run different algorithms with different
    configurations.
    """

    def __parse_config_file(self, file_name):
        """Parses the given config file into a dict.

        Args:
            file_name (str): The name of the file.

        Returns:
            dict: The configuration file represented as a dict.
        """
        with open(file_name, 'r') as ymlfile:
            return yaml.safe_load(ymlfile)

    def __init_db(self, db_config_path):
        """Initializes and connects to the database.

        Args:
            db_config_path (str): Path to the database configuration file.
        """
        db_password = getpass.getpass(
            prompt="Enter database password:")

        with open(db_config_path, 'r') as db_file:
            db_info = yaml.safe_load(db_file)

        db_handler.start_db(
            db_info[DB_USER],
            db_password,
            db_info[DB_NAME])
        schedule.every(7).hours.do(db_handler.ping_db)

    def __load_env_vars(self):
        """Ensures that the necessary environment variables are loaded.

        Returns:
            bool: True if the necessary environment variables have been loaded
                successfully.  Else, False."""
        env_path = Path('.env')
        env_vars_loaded = (
            env_path.exists() and load_dotenv(dotenv_path=env_path))

        # Check if the necessary variables are loaded.
        if env_vars_loaded:
            for env_var_name in ENV_VAR_NAMES:
                if not os.getenv(env_var_name):
                    env_vars_loaded = False
        return env_vars_loaded

    def __parse_keyfile(self, keyfile_path, pi_mode=False):
        """Parses the keyfile given in the arguments.

        Prompts user for a passphrase to decrypt the encrypted keyfile.

        Args:
            keyfile_path (str): The path to the keyfile.
            pi_mode (bool): Whether to decrypt with memory limitations to
                accommodate raspberry pi.  Default is False.

        Raises:
            IOError: If the encrypted keyfile does not open, and not in
                dryrun mode.

        Returns:
            dict: Map of the keyfile contents, or None if dryrun and
                unavailable.
        """
        try:
            pw = getpass.getpass(prompt="Enter keyfile password:")
            with open(keyfile_path, "rb") as in_file:
                keys = decrypt(
                    in_file.read(),
                    to_bytes(pw),
                    pi_mode=pi_mode)

            str_keys = to_str(keys)
            return keyfile_to_map(str_keys)
        except Exception:
            logging.error("Unable to load keyfile.", exc_info=True)
            if not self._config.dryrun:
                raise IOError("Unable to open file: %s" % keyfile_path)
            else:
                logging.info("**Dry run: continuing with program")
                return None

    def __setup_dry_run(self, resume_id):
        # Create dry run objects to hold dry run state, if on dry run mode.
        if resume_id and self._config.dryrun:
            fancy_log(
                "Resumed - DRY RUN mode. Trades will NOT execute on actual "
                "exchanges.")
            return
        elif self._config.dryrun:
            e1_base, e1_quote = split_symbol(self._config.exchange1_pair)
            e2_base, e2_quote = split_symbol(self._config.exchange2_pair)
            exchange1 = self._config.exchange1
            exchange2 = self._config.exchange2
            e1_base_balance = self._config.dryrun_e1_base
            e1_quote_balance = self._config.dryrun_e1_quote
            e2_base_balance = self._config.dryrun_e2_base
            e2_quote_balance = self._config.dryrun_e2_quote
            dry_e1 = DryRunExchange(exchange1, e1_base, e1_quote,
                                    e1_base_balance, e1_quote_balance)
            dry_e2 = DryRunExchange(exchange2, e2_base, e2_quote,
                                    e2_base_balance, e2_quote_balance)
            self._dry_run_manager = DryRunManager(dry_e1, dry_e2)
            fancy_log(
                "DRY RUN mode initiated. Trades will NOT execute on actual "
                "exchanges.")
        else:
            dry_e1 = None
            dry_e2 = None
            self._dry_run_manager = None

    def __setup_traders(self, exchange_key_map):
        """Sets up the Traders to interface with exchanges.

        Args:
            exchange_key_map (dict): A map containing authentication
                information necessary to connect with the exchange APIs.

        Raises:
            AsymmetricTestExchangeConfigError: Raised when one exchange has
                enabled trading against a test API and the other has not.
            AutotrageurAuthenticationError: Raised when given incorrect
                credentials or exchange unavailable when attempting to
                communicate through an exchange's API.
        """
        # TODO: Looks suitable for a design pattern here to create the Traders
        # as their creation is complex enough.

        # Extract the pairs and compare them to see if conversion needed to
        # USD.
        e1_base, e1_quote = split_symbol(self._config.exchange1_pair)
        e2_base, e2_quote = split_symbol(self._config.exchange2_pair)

        exchange1 = self._config.exchange1
        exchange2 = self._config.exchange2

        # Get exchange configuration settings.
        exchange1_configs = {
            "nonce": ccxt.Exchange.milliseconds
        }
        exchange2_configs = {
            "nonce": ccxt.Exchange.milliseconds
        }

        if exchange_key_map:
            exchange1_configs['apiKey'] = (
                exchange_key_map[exchange1][API_KEY])
            exchange1_configs['secret'] = (
                exchange_key_map[exchange1][API_SECRET])
            exchange1_configs['password'] = (
                exchange_key_map[exchange1][PASSWORD])
            exchange2_configs['apiKey'] = (
                exchange_key_map[exchange2][API_KEY])
            exchange2_configs['secret'] = (
                exchange_key_map[exchange2][API_SECRET])
            exchange2_configs['password'] = (
                exchange_key_map[exchange2][PASSWORD])

        self.trader1 = CCXTTrader(
            e1_base,
            e1_quote,
            exchange1,
            num_to_decimal(self._config.slippage),
            exchange1_configs,
            self._dry_run_manager.e1)
        self.trader2 = CCXTTrader(
            e2_base,
            e2_quote,
            exchange2,
            num_to_decimal(self._config.slippage),
            exchange2_configs,
            self._dry_run_manager.e2)

        # Set to run against test API, if applicable.
        if not self._config.exchange1_test and not self._config.exchange2_test:
            fancy_log("Starting bot against LIVE exchanges.")
            self.is_test_run = False
        elif self._config.exchange1_test and self._config.exchange2_test:
            fancy_log("Starting bot against TEST exchanges.")
            self.trader1.connect_test_api()
            self.trader2.connect_test_api()
            self.is_test_run = True
        else:
            raise AsymmetricTestExchangeConfigError(
                "Only one of the exchanges has been set to a test API.")

        # Load the available markets for the exchange.
        self.trader1.load_markets()
        self.trader2.load_markets()

        try:
            # Dry run uses balances set in the configuration files.
            self.trader1.update_wallet_balances()
            self.trader2.update_wallet_balances()
        except (ccxt.AuthenticationError, ccxt.ExchangeNotAvailable) as auth_error:
            logging.error(auth_error)
            raise AutotrageurAuthenticationError(auth_error)


    def _load_configs(self, config_file_path):
        """Load the configurations of the Autotrageur run.

        Args:
            config_file_path (str): Path to the configuration file used for the
                current autotrageur run.

        Raises:
            IOError: If the encrypted keyfile does not open, and not in
                dryrun mode.
        """
        # Set up the configuration.
        config_map = self.__parse_config_file(config_file_path)
        self._config = Configuration(
            id=str(uuid.uuid4()),
            start_timestamp=int(time.time()),
            **config_map)

    def _post_setup(self, arguments):
        """Initializes any additional components which rely on the core
        components.

        Components initialized:
        - setting up traders to interface with exchange APIs (parses the
            keyfile for relevant authentication first)

        Args:
            arguments (dict): Map of the arguments passed to the program.
        """
        # Parse keyfile into a dict.
        exchange_key_map = self.__parse_keyfile(
            arguments[KEYFILE], arguments['--pi_mode'])

        # Initialize dry run component.
        self.__setup_dry_run(arguments['--resume_id'])

        # Set up the Traders for interfacing with exchange APIs.
        self.__setup_traders(exchange_key_map)

    def _setup(self, arguments):
        """Initializes the autotrageur bot for use by setting up core
        components which must be set up before any additional components.

        Core components initialized:
        - loading environment variables
        - initializing and connecting to the DB

        * Override this method to set up any additional core components for the
        bot's implementation.

        Args:
            arguments (dict): Map of the arguments passed to the program.
        """
        # Load environment variables.
        if not self.__load_env_vars():
            raise EnvironmentError('Failed to load all of the necessary'
                                   ' environment variables.')

        # Initialize and connect to the database.
        self.__init_db(arguments[DBCONFIGFILE])

    @abstractmethod
    def _alert(self, subject, exception):
        """Last ditch effort to alert user on operation failure.

        Args:
            subject (str): The subject/topic for the alert.
            exception (Exception): The exception to alert about.
        """
        pass

    @abstractmethod
    def _poll_opportunity(self):
        """Poll exchanges for arbitrage opportunity.

        Returns:
            bool: Whether there is an opportunity.
        """
        pass

    @abstractmethod
    def _execute_trade(self):
        """Execute the trade, providing necessary failsafes."""
        pass

    @abstractmethod
    def _clean_up(self):
        """Cleans up the state of the autotrageur."""
        pass

    @abstractmethod
    def _export_state(self):
        """Exports the state of the autotrageur. Normally exported to a file or
        a database."""
        pass

    @abstractmethod
    def _import_state(self, *args):
        """Imports the state of a previous autotrageur run. Normally imported
        from a file or a database.

        Args:
            *args: Arbitrary amount of arguments representing objects required
                to retrieve previous state.
        """
        pass

    def _wait(self):
        """Wait for the specified polling interval."""
        time.sleep(self.config[POLL_WAIT_DEFAULT])

    def run_autotrageur(self, arguments, requires_configs=True):
        """Run Autotrageur algorithm.

        During dry run operation, the 'while True' loop will loop
        indefinitely until a keyboard interrupt, after which the
        exchange data will be summarized and the program will exit.

        When the program is started with live trading, exceptions raised
        will be caught and a dry run will be started. We expect the
        issue to be reported through the email mechanism in
        fcf_autotrageur. Note that this does not apply to the keyboard
        interrupt, which will exit the program directly.

        Args:
            arguments (map): Map of command line arguments.
            requires_configs (bool, optional): Defaults to True. Whether
                the call requires the config file to be loaded.
        """
        # If not resuming a run, must load configs first.
        if requires_configs and not arguments['--resume_id']:
            self._load_configs(arguments[CONFIGFILE])

        # Initialize core components of the bot.
        self._setup(arguments)

        # Set up the rest of the bot.
        self._post_setup(arguments)

        retry_counter = RetryCounter()

        try:
            while True:
                try:
                    schedule.run_pending()
                    self._clean_up()
                    fancy_log("Start Poll")
                    if self._poll_opportunity():
                        fancy_log("End Poll")
                        fancy_log("Start Trade")
                        self._execute_trade()
                        fancy_log("End Trade")
                    else:
                        fancy_log("End Poll")
                    retry_counter.increment()
                    self._wait()
                except RetryableError as e:
                    logging.error(e, exc_info=True)
                    if retry_counter.decrement():
                        self._wait()
                    else:
                        raise
        except KeyboardInterrupt:
            self._export_state()

            if self._config.dryrun:
                logging.critical("Keyboard Interrupt")
                fancy_log("Summary")
                self._dry_run_manager.log_all()
                fancy_log("End")
            else:
                raise
        except Exception as e:
            self._export_state()

            if not self._config.dryrun:
                logging.critical("Falling back to dry run, error encountered:")
                logging.critical(e)
                self._alert(SUBJECT_LIVE_FAILURE, e)
                self._config.dryrun = True
                self.run_autotrageur(arguments, False)
            else:
                self._alert(SUBJECT_DRY_RUN_FAILURE, e)
                raise<|MERGE_RESOLUTION|>--- conflicted
+++ resolved
@@ -13,19 +13,9 @@
 from dotenv import load_dotenv
 
 import libs.db.maria_db_handler as db_handler
-<<<<<<< HEAD
 from bot.common.config_constants import DB_NAME, DB_USER
 from bot.common.env_var_constants import ENV_VAR_NAMES
-=======
-from bot.common.config_constants import (DB_NAME, DB_USER, DRYRUN,
-                                         DRYRUN_E1_BASE, DRYRUN_E1_QUOTE,
-                                         DRYRUN_E2_BASE, DRYRUN_E2_QUOTE,
-                                         ENV_VAR_NAMES, EXCHANGE1,
-                                         EXCHANGE1_PAIR, EXCHANGE1_TEST,
-                                         EXCHANGE2, EXCHANGE2_PAIR,
-                                         EXCHANGE2_TEST, POLL_WAIT_DEFAULT,
-                                         SLIPPAGE)
->>>>>>> 170fd627
+from bot.common.config_constants import POLL_WAIT_DEFAULT
 from bot.common.notification_constants import (SUBJECT_DRY_RUN_FAILURE,
                                                SUBJECT_LIVE_FAILURE)
 from bot.trader.ccxt_trader import CCXTTrader
