--- conflicted
+++ resolved
@@ -32,12 +32,6 @@
                                      TRADES_PRIM_KEY_SIDE,
                                      TRADES_PRIM_KEY_TRADE_OPP_ID,
                                      TRADES_TABLE)
-<<<<<<< HEAD
-from bot.common.enums import Momentum
-from bot.trader.ccxt_trader import OrderbookException
-from libs.constants.decimal_constants import ONE
-=======
->>>>>>> 3f5c86f4
 from libs.db.maria_db_handler import InsertRowObject
 from libs.email_client.simple_email_client import send_all_emails
 from libs.fiat_symbols import FIAT_SYMBOLS
