--- conflicted
+++ resolved
@@ -345,12 +345,8 @@
             self.trader1.update_wallet_balances(is_dry_run=True)
             self.trader2.update_wallet_balances(is_dry_run=True)
             self.dry_run.log_balances()
-<<<<<<< HEAD
+            self.__persist_trade_data(buy_response, sell_response)
             logging.debug("**Dry run - end fake execution")
-=======
-            self.__persist_trade_data(buy_response, sell_response)
-            logging.info("**Dry run - end fake execution")
->>>>>>> 0a398d33
         else:
             try:
                 buy_response = arbseeker.execute_buy(
