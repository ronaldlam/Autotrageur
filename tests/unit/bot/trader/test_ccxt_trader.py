--- conflicted
+++ resolved
@@ -582,6 +582,11 @@
     assert fake_ccxt_trader.ccxt_exchange.load_markets.call_count == 1
     fake_ccxt_trader.ccxt_exchange.load_markets.assert_called_with()
 
+def test_get_taker_fee(mocker, fake_ccxt_trader):
+    mocker.patch.object(fake_ccxt_trader.fetcher, 'fetch_taker_fees')
+    fake_ccxt_trader.get_taker_fee()
+    fake_ccxt_trader.fetcher.fetch_taker_fees.assert_called_with()
+
 @pytest.mark.parametrize('forex_quote', [
     'KRW',
     'JPY',
@@ -595,18 +600,6 @@
 def test_set_conversion(mocker, fake_ccxt_trader, forex_quote):
     is_forex = False
 
-<<<<<<< HEAD
-def test_get_taker_fee(mocker, fake_ccxt_trader):
-    mocker.patch.object(fake_ccxt_trader.fetcher, 'fetch_taker_fees')
-    fake_ccxt_trader.get_taker_fee()
-    fake_ccxt_trader.fetcher.fetch_taker_fees.assert_called_with()
-
-@pytest.mark.parametrize('is_conv_needed', [ True, False, None ])
-def test_set_conversion_needed(fake_ccxt_trader, is_conv_needed):
-    fake_ccxt_trader.set_conversion_needed(is_conv_needed)
-    if is_conv_needed:
-        assert fake_ccxt_trader.conversion_needed == is_conv_needed
-=======
     if forex_quote in FIAT_SYMBOLS:
         is_forex = True
         mocker.patch.object(ccxt_trader.currencyconverter, 'convert_currencies', return_value=FAKE_FOREX_QUOTE)
@@ -619,5 +612,4 @@
     if is_forex:
         assert fake_ccxt_trader.forex_quote_target is FAKE_FOREX_QUOTE
     else:
-        assert fake_ccxt_trader.forex_quote_target is None
->>>>>>> 5dea5a2a
+        assert fake_ccxt_trader.forex_quote_target is None