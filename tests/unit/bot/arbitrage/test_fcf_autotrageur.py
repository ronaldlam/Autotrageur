--- conflicted
+++ resolved
@@ -369,18 +369,10 @@
 
     if resume_id:
         mock_exec_param_query.assert_called_once_with(
-<<<<<<< HEAD
-            "SELECT state FROM fcf_state where id = %s;", resume_id)
+            "SELECT state FROM fcf_state where id = %s;", (resume_id,))
         mock_import_state.assert_called_once_with(
             MOCK_RESULT, mock_strategy_builder)
         mock_strategy.restore.assert_called_once_with()
-=======
-            "SELECT state FROM fcf_state where id = %s;", (resume_id,))
-        mock_import_state.assert_called_once_with(MOCK_RESULT)
-        assert no_patch_fcf_autotrageur.has_started is True
-        assert no_patch_fcf_autotrageur.h_to_e1_max is MOCK_RESUMED_H_TO_E1_MAX
-        assert no_patch_fcf_autotrageur.h_to_e2_max is MOCK_RESUMED_H_TO_E2_MAX
->>>>>>> 6d060e46
     else:
         mock_exec_param_query.assert_not_called()
         mock_import_state.assert_not_called()
