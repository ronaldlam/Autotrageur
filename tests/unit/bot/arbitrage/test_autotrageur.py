--- conflicted
+++ resolved
@@ -9,13 +9,9 @@
 
 import bot.arbitrage.autotrageur
 import libs.db.maria_db_handler as db_handler
-<<<<<<< HEAD
 import libs.twilio.twilio_client as twilio_client
-from bot.arbitrage.autotrageur import AuthenticationError, Autotrageur
-=======
 from bot.arbitrage.autotrageur import Autotrageur
 from bot.arbitrage.fcf_autotrageur import AuthenticationError
->>>>>>> 3f5eeea4
 from bot.common.config_constants import (DB_NAME, DB_USER, DRYRUN,
                                          DRYRUN_E1_BASE, DRYRUN_E1_QUOTE,
                                          DRYRUN_E2_BASE, DRYRUN_E2_QUOTE,
@@ -192,6 +188,7 @@
     fake_twilio_client_constructor.assert_called_once_with(
         os.getenv('ACCOUNT_SID'), os.getenv('AUTH_TOKEN'))
     fake_test_connection.assert_called_once_with()
+
 
 
 @pytest.mark.parametrize("ex1_test", [True, False])
