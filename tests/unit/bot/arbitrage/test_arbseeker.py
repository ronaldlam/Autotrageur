--- conflicted
+++ resolved
@@ -57,19 +57,12 @@
     else:
         mocker.patch.object(
             buy_trader,
-<<<<<<< HEAD
-            'get_prices_from_orderbook')
-        mocker.patch.object(
-            sell_trader,
-            'get_prices_from_orderbook')
-=======
-            'get_adjusted_market_price_from_orderbook',
+            'get_prices_from_orderbook',
             return_value=TEST_BUY_PRICE)
         mocker.patch.object(
             sell_trader,
-            'get_adjusted_market_price_from_orderbook',
+            'get_prices_from_orderbook',
             return_value=TEST_SELL_PRICE)
->>>>>>> 3d55eac4
 
     mocker.patch.object(buy_trader, 'get_full_orderbook')
     mocker.patch.object(buy_trader, 'exchange_name')
@@ -97,16 +90,11 @@
     # Validate mocked calls
     buy_trader.get_full_orderbook.assert_called_once()
     sell_trader.get_full_orderbook.assert_called_once()
-<<<<<<< HEAD
     assert(buy_trader.get_prices_from_orderbook.call_count == 2)
     assert(sell_trader.get_prices_from_orderbook.call_count == 2)
-=======
-    assert(buy_trader.get_adjusted_market_price_from_orderbook.call_count == 2)
-    assert(sell_trader.get_adjusted_market_price_from_orderbook.call_count == 2)
     assert(spreadcalculator.calc_fixed_spread.call_count == 2)      # pylint: disable=E1101
 
     # Validate the SpreadOpportunity instance
->>>>>>> 3d55eac4
     assert isinstance(result, SpreadOpportunity)
     assert hasattr(result, 'e1_spread')
     assert hasattr(result, 'e2_spread')
