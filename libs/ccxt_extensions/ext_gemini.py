--- conflicted
+++ resolved
@@ -134,11 +134,7 @@
         trade_list = self.fetch_my_trades(symbol)
         order_id = result['id']
         side = result['info']['side']
-<<<<<<< HEAD
-        _, quote = split_symbol(symbol)
-=======
-        base, quote = symbol.upper().split('/')
->>>>>>> b370e4e2
+        base, quote = split_symbol(symbol)
         trades = list(filter(lambda x: x['order'] == order_id, trade_list))
 
         pre_fee_base = num_to_decimal(result['info']['executed_amount'])
